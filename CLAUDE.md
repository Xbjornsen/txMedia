--- conflicted
+++ resolved
@@ -39,7 +39,21 @@
 - Tailwind CSS 4 for styling
 - EmailJS for contact form handling
 
-<<<<<<< HEAD
+## Git Workflow - CRITICAL
+
+**NEVER PUSH DIRECTLY TO MAIN BRANCH**
+
+Always follow proper GitHub practices:
+
+1. **Create Feature Branch**: `git checkout -b feature/branch-name` 
+2. **Make Changes**: Work on the feature branch
+3. **Commit Changes**: Standard commit messages
+4. **Push Branch**: `git push -u origin feature/branch-name`
+5. **Create Pull Request**: Use GitHub UI or `gh pr create`
+6. **Review & Merge**: Only merge via PR after review
+
+**Main branch is protected** - all changes must go through pull requests.
+
 ## Agent Usage - MANDATORY
 
 **ALWAYS USE PROJECT AGENTS FIRST**
@@ -75,20 +89,4 @@
   - Understanding large codebases
   - Investigation phases before implementation
 
-**NEVER work directly without using agents first.** Always start with agent investigation, then implement based on their findings.
-=======
-## Git Workflow - CRITICAL
-
-**NEVER PUSH DIRECTLY TO MAIN BRANCH**
-
-Always follow proper GitHub practices:
-
-1. **Create Feature Branch**: `git checkout -b feature/branch-name` 
-2. **Make Changes**: Work on the feature branch
-3. **Commit Changes**: Standard commit messages
-4. **Push Branch**: `git push -u origin feature/branch-name`
-5. **Create Pull Request**: Use GitHub UI or `gh pr create`
-6. **Review & Merge**: Only merge via PR after review
-
-**Main branch is protected** - all changes must go through pull requests.
->>>>>>> 3753e9c2
+**NEVER work directly without using agents first.** Always start with agent investigation, then implement based on their findings.